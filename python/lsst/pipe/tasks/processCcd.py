--- conflicted
+++ resolved
@@ -50,18 +50,6 @@
     def __init__(self, **kwargs):
         ProcessImageTask.__init__(self, **kwargs)
         self.makeSubtask("isr")
-<<<<<<< HEAD
-=======
-        self.makeSubtask("calibrate")
-        self.schema = afwTable.SourceTable.makeMinimalSchema()
-        # add fields needed to identify stars used in the calibration step
-        self.calibSourceKey = self.schema.addField("calib.referenceSource", type="Flag",
-                                                   doc="Source was detected as an icSrc")
-        self.psfStarCandidateKey = self.schema.addField("calib.psfStarCandidate", type="Flag",
-                                                        doc="Source was a candidate to determine the PSF")
-        self.psfStarKey = self.schema.addField("calib.psfStar", type="Flag",
-                                               doc="Source was used to determine the PSF")
->>>>>>> 8eedb66e
 
     def makeIdFactory(self, sensorRef):
         expBits = sensorRef.get("ccdExposureId_bits")
@@ -92,129 +80,9 @@
         elif self.config.doCalibrate:
             postIsrExposure = sensorRef.get(self.dataPrefix + "postISRCCD")
         else:
-<<<<<<< HEAD
             postIsrExposure = None
         
         # delegate most of the work to ProcessImageTask
         result = self.process(sensorRef, postIsrExposure)
         result.postIsrExposure = postIsrExposure
-        return result
-=======
-            calib = None
-
-        if self.config.doDetection:
-            if calExposure is None:
-                if not sensorRef.datasetExists("calexp"):
-                    raise pipeBase.TaskError("doCalibrate false, doDetection true and calexp does not exist")
-                calExposure = sensorRef.get("calexp")
-            if calib is None or calib.psf is None:
-                psf = sensorRef.get("psf")
-                calExposure.setPsf(psf)
-            table = afwTable.SourceTable.make(self.schema, idFactory)
-            table.setMetadata(self.algMetadata)
-            sources = self.detection.makeSourceCatalog(table, calExposure).sources
-
-        if self.config.doWriteCalibrate:
-            # wait until after detection, since that sets detected mask bits and may tweak the background;
-            # note that this overwrites an existing calexp if doCalibrate false
-            if calExposure is None:
-                self.log.log(self.log.WARN, "calibrated exposure is None; cannot save it")
-            else:
-                sensorRef.put(calExposure, "calexp")
-
-        if self.config.doDeblend:
-            if calExposure is None:
-                calExposure = sensorRef.get('calexp')
-            if psf is None:
-                psf = sensorRef.get('psf')
-
-            self.deblend.run(calExposure, sources, psf)
-
-        if self.config.doMeasurement:
-            if apCorr is None:
-                apCorr = sensorRef.get("apCorr")
-            self.measurement.run(calExposure, sources, apCorr)
-
-        if calib is not None:
-            self.propagateCalibFlags(calib.sources, sources)
-
-        if sources is not None and self.config.doWriteSources:
-            if self.config.doWriteHeavyFootprintsInSources:
-                sources.setWriteHeavyFootprints(True)
-            sensorRef.put(sources, 'src')
-            
-        if self.config.doWriteSourceMatches:
-            self.log.log(self.log.INFO, "Matching src to reference catalogue" % (sensorRef.dataId))
-            srcMatches, srcMatchMeta = self.matchSources(calExposure, sources)
-
-            normalizedSrcMatches = afwTable.packMatches(srcMatches)
-            normalizedSrcMatches.table.setMetadata(srcMatchMeta)
-            sensorRef.put(normalizedSrcMatches, "srcMatch")
-        else:
-            srcMatches = None; srcMatchMeta = None
-
-        return pipeBase.Struct(
-            postIsrExposure = postIsrExposure,
-            exposure = calExposure,
-            calib = calib,
-            apCorr = apCorr,
-            sources = sources,
-            matches = srcMatches,
-            matchMeta = srcMatchMeta,
-        )
-
-    def matchSources(self, exposure, sources):
-        """Match the sources to the reference object loaded by the calibrate task"""
-        try:
-            astrometer = self.calibrate.astrometry.astrometer
-        except AttributeError:
-            self.log.log(self.log.WARN, "Failed to find an astrometer in calibrate's astronomy task")
-            return None, None
-
-        astromRet = astrometer.useKnownWcs(sources, exposure=exposure)
-        # N.b. yes, this is what useKnownWcs calls the returned values
-        return astromRet.matches, astromRet.matchMetadata
-
-    def propagateCalibFlags(self, icSources, sources, matchRadius=1):
-        """Match the icSources and sources, and propagate Interesting Flags (e.g. PSF star) to the sources
-        """
-        if icSources is None or sources is None:
-            return
-
-        closest = False                 # return all matched objects
-        matched = afwTable.matchRaDec(icSources, sources, matchRadius*afwGeom.arcseconds, closest)
-        matched = [m for m in matched if m[1].get("deblend.nchild") == 0] # if deblended, keep children
-        #
-        # Because we had to allow multiple matches to handle parents, we now need to
-        # prune to the best matches
-        #
-        bestMatches = {}
-        for m0, m1, d in matched:
-            id0 = m0.getId()
-            if bestMatches.has_key(id0):
-                if d > bestMatches[id0][2]:
-                    continue
-
-            bestMatches[id0] = (m0, m1, d)
-
-        matched = bestMatches.values()
-        #
-        # Check that we got it right
-        #
-        if len(set(m[0].getId() for m in matched)) != len(matched):
-            self.log.log(self.log.WARN, "At least one icSource is matched to more than one Source")
-        #
-        # Copy over the desired flags
-        #
-        psfStarKey_ic = icSources.getSchema().find("classification.psfstar").getKey()
-        psfStarCandidate_ic = icSources.getSchema().find("psfStarCandidate").getKey()
-        #
-        # Actually set flags in sources
-        #
-        for ics, s, d in matched:
-            s.set(self.calibSourceKey, True)
-            s.set(self.psfStarCandidateKey, ics.get(psfStarCandidate_ic))
-            s.set(self.psfStarKey, ics.get(psfStarKey_ic))
-        return
->>>>>>> 8eedb66e
-    +        return result