#!/usr/bin/env python
#
# LSST Data Management System
# Copyright 2008, 2009, 2010 LSST Corporation.
#
# This product includes software developed by the
# LSST Project (http://www.lsst.org/).
#
# This program is free software: you can redistribute it and/or modify
# it under the terms of the GNU General Public License as published by
# the Free Software Foundation, either version 3 of the License, or
# (at your option) any later version.
#
# This program is distributed in the hope that it will be useful,
# but WITHOUT ANY WARRANTY; without even the implied warranty of
# MERCHANTABILITY or FITNESS FOR A PARTICULAR PURPOSE.    See the
# GNU General Public License for more details.
#
# You should have received a copy of the LSST License Statement and
# the GNU General Public License along with this program.  If not,
# see <http://www.lsstcorp.org/LegalNotices/>.
#
import lsst.pex.config as pexConfig
import lsst.pipe.base as pipeBase
<<<<<<< HEAD
import lsst.daf.base as dafBase
import lsst.afw.table as afwTable
import lsst.meas.algorithms as measAlg

from lsst.ip.isr import IsrTask
from lsst.pipe.tasks.calibrate import CalibrateTask
=======
import lsst.afw.detection as afwDet
import lsst.meas.utils.sourceMeasurement as srcMeas
import lsst.pex.logging as pexLog

from lsst.ip.isr import IsrTask
from lsst.pipe.tasks.calibrate import CalibrateTask
from lsst.pipe.tasks.photometry import PhotometryTask
from lsst.pipe.tasks.snapCombine import SnapCombineTask
>>>>>>> 19a810ad

class ProcessCcdLsstSimConfig(pexConfig.Config):
    """Config for ProcessCcdLsstSim"""
    doIsr = pexConfig.Field(dtype=bool, default=True, doc = "Perform ISR?")
    doSnapCombine = pexConfig.Field(dtype=bool, default=True, doc = "Combine Snaps?")
    doCalibrate = pexConfig.Field(dtype=bool, default=True, doc = "Perform calibration?")
    doDetection = pexConfig.Field(dtype=bool, default=True, doc = "Detect sources?")
    doMeasurement = pexConfig.Field(dtype=bool, default=True, doc = "Measure sources?")
    doWriteIsr = pexConfig.Field(dtype=bool, default=True, doc = "Write ISR results?")
    doWriteSnapCombine = pexConfig.Field(dtype=bool, default=True, doc = "Write snapCombine results?")  
    doWriteCalibrate = pexConfig.Field(dtype=bool, default=True, doc = "Write calibration results?")
    doWriteSources = pexConfig.Field(dtype=bool, default=True, doc = "Write sources?")
    isr = pexConfig.ConfigField(dtype=IsrTask.ConfigClass, doc="Amp-level instrumental signature removal")
    ccdIsr = pexConfig.ConfigField(dtype=IsrTask.ConfigClass, doc="CCD level instrumental signature removal")
<<<<<<< HEAD
    calibrate = pexConfig.ConfigField(dtype=CalibrateTask.ConfigClass,
                                      doc="Calibration (inc. high-threshold detection and measurement)")
    detection = pexConfig.ConfigField(dtype=measAlg.SourceDetectionTask.ConfigClass,
                                      doc="Low-threshold detection for final measurement")
    measurement = pexConfig.ConfigField(dtype=measAlg.SourceMeasurementTask.ConfigClass,
                                        doc="Final source measurement on low-threshold detections")
=======
    snapCombine = pexConfig.ConfigField(dtype=SnapCombineTask.ConfigClass, doc="Combine snaps")
    calibrate = pexConfig.ConfigField(dtype=CalibrateTask.ConfigClass, doc="Calibration")
    photometry = pexConfig.ConfigField(dtype=PhotometryTask.ConfigClass, doc="Photometry")
>>>>>>> 19a810ad

    def validate(self):
        pexConfig.Config.validate(self)
        if self.doMeasurement and not self.doDetection:
            raise ValueError("Cannot run source measurement without source detection.")

    def setDefaults(self):
        self.doWriteIsr = False
        self.isr.methodList = ['doSaturationInterpolation', 'doMaskAndInterpDefect', 'doMaskAndInterpNan']
        self.isr.doWrite = False

<<<<<<< HEAD
=======
        self.snapCombine.doPsfMatch = True
        self.snapCombine.repair.doInterpolate = True
        self.snapCombine.diffim.kernel.name = "DF"
        self.snapCombine.diffim.kernel.active.spatialKernelOrder = 1
        self.snapCombine.coadd.badMaskPlanes = ["EDGE"]
        self.snapCombine.photometry.detect.thresholdValue = 5.0

        self.calibrate.repair.doCosmicRay = True
        self.calibrate.repair.cosmicray.nCrPixelMax = 100000
        self.calibrate.background.binSize = 1024
        
        # PSF determination
        self.calibrate.measurePsf.starSelector.name = "secondMoment"
        self.calibrate.measurePsf.psfDeterminer.name = "pca"
        self.calibrate.measurePsf.starSelector["secondMoment"].clumpNSigma = 2.0
        self.calibrate.measurePsf.psfDeterminer["pca"].nEigenComponents = 4
        self.calibrate.measurePsf.psfDeterminer["pca"].kernelSize = 7
        self.calibrate.measurePsf.psfDeterminer["pca"].spatialOrder = 2
        self.calibrate.measurePsf.psfDeterminer["pca"].kernelSizeMin = 25
        
        # Final photometry
        self.photometry.detect.thresholdValue = 5.0
        self.photometry.detect.includeThresholdMultiplier = 1.0
        self.photometry.measure.source.astrom = "SDSS"
        self.photometry.measure.source.apFlux = "SINC"
        self.photometry.measure.source.modelFlux = "GAUSSIAN"
        self.photometry.measure.source.psfFlux = "PSF"
        self.photometry.measure.source.shape = "SDSS"
        self.photometry.measure.astrometry.names = ["GAUSSIAN", "NAIVE", "SDSS"]
        self.photometry.measure.shape.names = ["SDSS"]
        self.photometry.measure.photometry.names = ["NAIVE", "GAUSSIAN", "PSF", "SINC"]
        self.photometry.measure.photometry["SINC"].radius = 7.0
        self.photometry.measure.photometry["NAIVE"].radius = self.photometry.measure.photometry["SINC"].radius
        
        # Initial photometry
        self.calibrate.photometry.detect.thresholdValue = 5.0
        self.calibrate.photometry.detect.includeThresholdMultiplier = 10.0
        self.calibrate.photometry.measure = self.photometry.measure
        
        # Aperture correction
        self.calibrate.apCorr.alg1.name = "PSF"
        self.calibrate.apCorr.alg2.name = "SINC"

        self.calibrate.apCorr.alg1[self.calibrate.apCorr.alg1.name] = \
            self.photometry.measure.photometry[self.calibrate.apCorr.alg1.name]
        self.calibrate.apCorr.alg2[self.calibrate.apCorr.alg2.name] = \
            self.photometry.measure.photometry[self.calibrate.apCorr.alg2.name]

        pexLog.Trace_setVerbosity("ProcessCcdLsstSimTask", 1)
        pexLog.Trace_setVerbosity("lsst.ip.diffim", 3)

>>>>>>> 19a810ad
class ProcessCcdLsstSimTask(pipeBase.Task):
    """Process a CCD for LSSTSim
    
    @todo: this variant of ProcessCcdTask can be eliminated once IsrTask is unified.
    """
    ConfigClass = ProcessCcdLsstSimConfig

    def __init__(self, **kwargs):
        pipeBase.Task.__init__(self, **kwargs)
        self.makeSubtask("isr", IsrTask)
        self.makeSubtask("ccdIsr", IsrTask)
        self.makeSubtask("snapCombine", SnapCombineTask)
        self.makeSubtask("calibrate", CalibrateTask)
        self.schema = afwTable.SourceTable.makeMinimalSchema()
        self.algMetadata = dafBase.PropertyList()
        if self.config.doDetection:
            self.makeSubtask("detection", measAlg.SourceDetectionTask, schema=self.schema)
        if self.config.doMeasurement:
            self.makeSubtask("measurement", measAlg.SourceMeasurementTask,
                             schema=self.schema, algMetadata=self.algMetadata)

    @pipeBase.timeMethod
    def run(self, sensorRef):
        """Process a CCD: including ISR, source detection, photometry and WCS determination
        
        @param sensorRef: sensor-level butler data reference
        @return pipe_base Struct containing these fields:
        - postIsrExposure: exposure after ISR performed if calib.doIsr, else None
        - exposure: calibrated exposure (calexp)
        - psf: the PSF determined for the exposure
        - apCorr: aperture correction
        - sources: detected source if calib.doPhotometry run, else None
        - matches: ? if doCalibrate, else None
        - matchMeta: ? if config.doCalibrate, else None
        """
        self.log.log(self.log.INFO, "Processing %s" % (sensorRef.dataId))
        snap0 = None
        snap1 = None
        if self.config.doIsr:
            butler = sensorRef.butlerSubset.butler
            for snapRef in sensorRef.subItems(level="snap"):
                self.log.log(self.log.INFO, "Performing ISR on snap %s" % (snapRef.dataId))
                # perform amp-level ISR
                exposureList = list()
                for ampRef in snapRef.subItems(level="channel"):
                    self.log.log(self.log.INFO, "Performing ISR on channel %s" % (ampRef.dataId))
                    calibSet = self.isr.makeCalibDict(butler, ampRef.dataId)
                    ampExposure = ampRef.get("raw")
                    isrRes = self.isr.run(ampExposure, calibSet)
                    exposureList.append(isrRes.postIsrExposure)
                    self.display("isr", exposure=isrRes.postIsrExposure, pause=True)
                # assemble amps into a CCD
                tempExposure = self.isr.doCcdAssembly(exposureList)

                del exposureList
                # perform CCD-level ISR
                ccdCalibSet = self.ccdIsr.makeCalibDict(butler, snapRef.dataId)
                ccdIsrRes = self.ccdIsr.run(tempExposure, ccdCalibSet)
                del tempExposure
                exposure = ccdIsrRes.postIsrExposure
                
                self.display("ccdAssembly", exposure=postIsrExposure)
                if self.config.doWriteIsr:
                    snapRef.put(postIsrExposure, "postISRCCD")

                if snapRef.dataId['snap'] == 0:
                    snap0 = postIsrExposure
                elif snapRef.dataId['snap'] == 1:
                    snap1 = postIsrExposure

        if self.config.doSnapCombine:
            if snap0 is None or snap1 is None:
                snap0 = sensorRef.get("postISRCCD", snap=0)
                snap1 = sensorRef.get("postISRCCD", snap=1)

            combineRes = self.snapCombine.run(snap0, snap1)
            visitExposure = combineRes.visitExposure
            self.display("snapCombine", exposure=visitExposure)
            if self.config.doWriteSnapCombine:
                snapRef.put(visitExposure, "visitCCD")
        else:
<<<<<<< HEAD
            exposure = None

        if self.config.doCalibrate:
            if exposure is None:
                exposure = sensorRef.get('postISRCCD')
            calib = self.calibrate.run(exposure)
            exposure = calib.exposure
=======
            visitExposure = postIsrExposure

        if self.config.doCalibrate:
            if visitExposure is None:
                if self.config.doSnapCombine:
                    visitExposure = sensorRef.get('visitCCD')
                else:
                    visitExposure = sensorRef.get('postISRCCD')
            calib = self.calibrate.run(visitExposure)
            calExposure = calib.exposure
>>>>>>> 19a810ad
            if self.config.doWriteCalibrate:
                sensorRef.put(exposure, 'calexp')
                # FIXME: SourceCatalog not butlerized
                #sensorRef.put(calib.sources, 'icSrc')
                if calib.psf is not None:
                    sensorRef.put(calib.psf, 'psf')
                if calib.apCorr is not None:
                    # FIXME: ApertureCorrection not butlerized
                    #sensorRef.put(calib.apCorr, 'apcorr')
                    pass
                if calib.matches is not None:
                    normalizedMatches = afwTable.packMatches(calib.matches)
                    normalizedMatches.table.setMetadata(calib.matchMeta)
                    # FIXME: BaseCatalog (i.e. normalized match vector) not butlerized
                    #sensorRef.put(normalizedMatches, 'icMatch')
        else:
            calib = None

        if self.config.doDetection:
            if exposure is None:
                exposure = sensorRef.get('calexp')
            if calib is None:
                psf = sensorRef.get('psf')
                exposure.setPsf(sensorRef.get('psf'))
            table = afwTable.SourceTable.make(self.schema)
            table.setMetadata(self.algMetadata)
            sources = self.detection.makeSourceCatalog(table, exposure)
        else:
            sources = None

        if self.config.doMeasurement:
            assert(sources)
            assert(exposure)
            if calib is None:
                apCorr = None # FIXME: should load from butler
                if self.measurement.doApplyApCorr:
                    self.log.log(self.log.WARN, "Cannot load aperture correction; will not be applied.")
            else:
                apCorr = calib.apCorr
            self.measurement.run(exposure, sources, apCorr)

        if self.config.doWriteSources:
            # FIXME: SourceCatalog not butlerized
            #sensorRef.put(phot.sources, 'src')
            pass

        return pipeBase.Struct(
<<<<<<< HEAD
            exposure = exposure,
            calib = calib,
            sources = sources,
=======
            postIsrExposure = postIsrExposure if self.config.doIsr else None,
            visitExposure = visitExposure if self.config.doSnapCombine else None,
            exposure = calExposure,
            psf = psf,
            apCorr = apCorr,
            sources = phot.sources if phot else None,
            matches = calib.matches if calib else None,
            matchMeta = calib.matchMeta if calib else None,
>>>>>>> 19a810ad
        )<|MERGE_RESOLUTION|>--- conflicted
+++ resolved
@@ -22,23 +22,13 @@
 #
 import lsst.pex.config as pexConfig
 import lsst.pipe.base as pipeBase
-<<<<<<< HEAD
 import lsst.daf.base as dafBase
 import lsst.afw.table as afwTable
 import lsst.meas.algorithms as measAlg
 
 from lsst.ip.isr import IsrTask
 from lsst.pipe.tasks.calibrate import CalibrateTask
-=======
-import lsst.afw.detection as afwDet
-import lsst.meas.utils.sourceMeasurement as srcMeas
-import lsst.pex.logging as pexLog
-
-from lsst.ip.isr import IsrTask
-from lsst.pipe.tasks.calibrate import CalibrateTask
-from lsst.pipe.tasks.photometry import PhotometryTask
 from lsst.pipe.tasks.snapCombine import SnapCombineTask
->>>>>>> 19a810ad
 
 class ProcessCcdLsstSimConfig(pexConfig.Config):
     """Config for ProcessCcdLsstSim"""
@@ -53,18 +43,13 @@
     doWriteSources = pexConfig.Field(dtype=bool, default=True, doc = "Write sources?")
     isr = pexConfig.ConfigField(dtype=IsrTask.ConfigClass, doc="Amp-level instrumental signature removal")
     ccdIsr = pexConfig.ConfigField(dtype=IsrTask.ConfigClass, doc="CCD level instrumental signature removal")
-<<<<<<< HEAD
+    snapCombine = pexConfig.ConfigField(dtype=SnapCombineTask.ConfigClass, doc="Combine snaps")
     calibrate = pexConfig.ConfigField(dtype=CalibrateTask.ConfigClass,
                                       doc="Calibration (inc. high-threshold detection and measurement)")
     detection = pexConfig.ConfigField(dtype=measAlg.SourceDetectionTask.ConfigClass,
                                       doc="Low-threshold detection for final measurement")
     measurement = pexConfig.ConfigField(dtype=measAlg.SourceMeasurementTask.ConfigClass,
                                         doc="Final source measurement on low-threshold detections")
-=======
-    snapCombine = pexConfig.ConfigField(dtype=SnapCombineTask.ConfigClass, doc="Combine snaps")
-    calibrate = pexConfig.ConfigField(dtype=CalibrateTask.ConfigClass, doc="Calibration")
-    photometry = pexConfig.ConfigField(dtype=PhotometryTask.ConfigClass, doc="Photometry")
->>>>>>> 19a810ad
 
     def validate(self):
         pexConfig.Config.validate(self)
@@ -76,60 +61,17 @@
         self.isr.methodList = ['doSaturationInterpolation', 'doMaskAndInterpDefect', 'doMaskAndInterpNan']
         self.isr.doWrite = False
 
-<<<<<<< HEAD
-=======
+        # FIXME: unless these defaults need to be different from the subtask defaults,
+        #        don't repeat them here
         self.snapCombine.doPsfMatch = True
         self.snapCombine.repair.doInterpolate = True
         self.snapCombine.diffim.kernel.name = "DF"
         self.snapCombine.diffim.kernel.active.spatialKernelOrder = 1
         self.snapCombine.coadd.badMaskPlanes = ["EDGE"]
-        self.snapCombine.photometry.detect.thresholdValue = 5.0
-
-        self.calibrate.repair.doCosmicRay = True
-        self.calibrate.repair.cosmicray.nCrPixelMax = 100000
-        self.calibrate.background.binSize = 1024
-        
-        # PSF determination
-        self.calibrate.measurePsf.starSelector.name = "secondMoment"
-        self.calibrate.measurePsf.psfDeterminer.name = "pca"
-        self.calibrate.measurePsf.starSelector["secondMoment"].clumpNSigma = 2.0
-        self.calibrate.measurePsf.psfDeterminer["pca"].nEigenComponents = 4
-        self.calibrate.measurePsf.psfDeterminer["pca"].kernelSize = 7
-        self.calibrate.measurePsf.psfDeterminer["pca"].spatialOrder = 2
-        self.calibrate.measurePsf.psfDeterminer["pca"].kernelSizeMin = 25
-        
-        # Final photometry
-        self.photometry.detect.thresholdValue = 5.0
-        self.photometry.detect.includeThresholdMultiplier = 1.0
-        self.photometry.measure.source.astrom = "SDSS"
-        self.photometry.measure.source.apFlux = "SINC"
-        self.photometry.measure.source.modelFlux = "GAUSSIAN"
-        self.photometry.measure.source.psfFlux = "PSF"
-        self.photometry.measure.source.shape = "SDSS"
-        self.photometry.measure.astrometry.names = ["GAUSSIAN", "NAIVE", "SDSS"]
-        self.photometry.measure.shape.names = ["SDSS"]
-        self.photometry.measure.photometry.names = ["NAIVE", "GAUSSIAN", "PSF", "SINC"]
-        self.photometry.measure.photometry["SINC"].radius = 7.0
-        self.photometry.measure.photometry["NAIVE"].radius = self.photometry.measure.photometry["SINC"].radius
-        
-        # Initial photometry
-        self.calibrate.photometry.detect.thresholdValue = 5.0
-        self.calibrate.photometry.detect.includeThresholdMultiplier = 10.0
-        self.calibrate.photometry.measure = self.photometry.measure
-        
-        # Aperture correction
-        self.calibrate.apCorr.alg1.name = "PSF"
-        self.calibrate.apCorr.alg2.name = "SINC"
-
-        self.calibrate.apCorr.alg1[self.calibrate.apCorr.alg1.name] = \
-            self.photometry.measure.photometry[self.calibrate.apCorr.alg1.name]
-        self.calibrate.apCorr.alg2[self.calibrate.apCorr.alg2.name] = \
-            self.photometry.measure.photometry[self.calibrate.apCorr.alg2.name]
-
-        pexLog.Trace_setVerbosity("ProcessCcdLsstSimTask", 1)
-        pexLog.Trace_setVerbosity("lsst.ip.diffim", 3)
-
->>>>>>> 19a810ad
+        if False:
+            self.snapCombine.photometry.detect.thresholdValue = 5.0
+
+
 class ProcessCcdLsstSimTask(pipeBase.Task):
     """Process a CCD for LSSTSim
     
@@ -189,7 +131,7 @@
                 ccdCalibSet = self.ccdIsr.makeCalibDict(butler, snapRef.dataId)
                 ccdIsrRes = self.ccdIsr.run(tempExposure, ccdCalibSet)
                 del tempExposure
-                exposure = ccdIsrRes.postIsrExposure
+                postIsrExposure = ccdIsrRes.postIsrExposure
                 
                 self.display("ccdAssembly", exposure=postIsrExposure)
                 if self.config.doWriteIsr:
@@ -211,15 +153,6 @@
             if self.config.doWriteSnapCombine:
                 snapRef.put(visitExposure, "visitCCD")
         else:
-<<<<<<< HEAD
-            exposure = None
-
-        if self.config.doCalibrate:
-            if exposure is None:
-                exposure = sensorRef.get('postISRCCD')
-            calib = self.calibrate.run(exposure)
-            exposure = calib.exposure
-=======
             visitExposure = postIsrExposure
 
         if self.config.doCalibrate:
@@ -228,11 +161,11 @@
                     visitExposure = sensorRef.get('visitCCD')
                 else:
                     visitExposure = sensorRef.get('postISRCCD')
-            calib = self.calibrate.run(visitExposure)
+            calib = self.calibrate.run(exposure)
             calExposure = calib.exposure
->>>>>>> 19a810ad
+
             if self.config.doWriteCalibrate:
-                sensorRef.put(exposure, 'calexp')
+                sensorRef.put(calExposure, 'calexp')
                 # FIXME: SourceCatalog not butlerized
                 #sensorRef.put(calib.sources, 'icSrc')
                 if calib.psf is not None:
@@ -250,27 +183,27 @@
             calib = None
 
         if self.config.doDetection:
-            if exposure is None:
-                exposure = sensorRef.get('calexp')
+            if calExposure is None:
+                calExposure = sensorRef.get('calexp')
             if calib is None:
                 psf = sensorRef.get('psf')
-                exposure.setPsf(sensorRef.get('psf'))
+                calExposure.setPsf(sensorRef.get('psf'))
             table = afwTable.SourceTable.make(self.schema)
             table.setMetadata(self.algMetadata)
-            sources = self.detection.makeSourceCatalog(table, exposure)
+            sources = self.detection.makeSourceCatalog(table, calExposure)
         else:
             sources = None
 
         if self.config.doMeasurement:
             assert(sources)
-            assert(exposure)
+            assert(calExposure)
             if calib is None:
                 apCorr = None # FIXME: should load from butler
                 if self.measurement.doApplyApCorr:
                     self.log.log(self.log.WARN, "Cannot load aperture correction; will not be applied.")
             else:
                 apCorr = calib.apCorr
-            self.measurement.run(exposure, sources, apCorr)
+            self.measurement.run(calExposure, sources, apCorr)
 
         if self.config.doWriteSources:
             # FIXME: SourceCatalog not butlerized
@@ -278,18 +211,13 @@
             pass
 
         return pipeBase.Struct(
-<<<<<<< HEAD
-            exposure = exposure,
-            calib = calib,
-            sources = sources,
-=======
             postIsrExposure = postIsrExposure if self.config.doIsr else None,
             visitExposure = visitExposure if self.config.doSnapCombine else None,
-            exposure = calExposure,
+            calExposure = calExposure,
+            calib = calib,
             psf = psf,
             apCorr = apCorr,
             sources = phot.sources if phot else None,
             matches = calib.matches if calib else None,
             matchMeta = calib.matchMeta if calib else None,
->>>>>>> 19a810ad
         )