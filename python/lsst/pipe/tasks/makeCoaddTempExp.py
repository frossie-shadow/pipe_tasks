--- conflicted
+++ resolved
@@ -51,6 +51,12 @@
         dtype = bool,
         default = True,
     )
+    bgSubtracted = pexConfig.Field(
+        doc = "Work with a background subtracted calexp?",
+        dtype = bool,
+        default = False,
+    )
+
 
 
 class MakeCoaddTempExpTask(CoaddBaseTask):
@@ -147,12 +153,8 @@
             for calExpInd, calExpRef in enumerate(calExpSubsetRefList):
                 self.log.info("Processing calexp %d of %d for this tempExp: id=%s" % \
                     (calExpInd+1, len(calExpSubsetRefList), calExpRef.dataId))
-<<<<<<< HEAD
-=======
-                calexp = self.getCalExp(calExpRef, getPsf=doPsfMatch, bgSubtracted=self.config.bgSubtracted)
->>>>>>> 9d6ce122
                 try:
-                    exposure = self.warpAndPsfMatch.getCalExp(calExpRef, getPsf=doPsfMatch) 
+                    exposure = self.warpAndPsfMatch.getCalExp(calExpRef, getPsf=doPsfMatch, bgSubtracted=self.config.bgSubtracted) 
                     exposure = self.warpAndPsfMatch.run(exposure, wcs=tractWcs, maxBBox=patchBBox).exposure
                     numGoodPix = coaddUtils.copyGoodPixels(
                         coaddTempExp.getMaskedImage(), exposure.getMaskedImage(), self._badPixelMask)
@@ -171,28 +173,19 @@
                 raise RuntimeError("Could not compute coaddTempExp: no usable input data")
             self.log.info("coaddTempExp %s has %s good pixels" % (tempExpRef.dataId, totGoodPix))
                 
-<<<<<<< HEAD
-            if self.config.doWrite:
+            if self.config.doWrite and coaddTempExp is not None:
                 self.log.info("Persisting %s %s" % (tempExpName, tempExpRef.dataId))
-=======
-            if self.config.doWrite and coaddTempExp is not None:
->>>>>>> 9d6ce122
                 tempExpRef.put(coaddTempExp, tempExpName)
                 if self.config.warpAndPsfMatch.desiredFwhm is not None:
                     psfName = self.config.coaddName + "Coadd_initPsf"
-<<<<<<< HEAD
                     self.log.info("Persisting %s %s" % (psfName, tempExpRef.dataId))
-                    wcs = coaddExposure.getWcs()
+                    wcs = coaddTempExp.getWcs()
                     fwhmPixels = self.config.warpAndPsfMatch.desiredFwhm / wcs.pixelScale().asArcseconds()
-=======
-                    self.log.info("Persisting %s" % (psfName,))
-                    wcs = coaddTempExp.getWcs()
-                    fwhmPixels = self.config.desiredFwhm / wcs.pixelScale().asArcseconds()
->>>>>>> 9d6ce122
                     kernelSize = int(round(fwhmPixels * self.config.coaddKernelSizeFactor))
                     kernelDim = afwGeom.Point2I(kernelSize, kernelSize)
                     coaddPsf = self.makeModelPsf(fwhmPixels=fwhmPixels, kernelDim=kernelDim)
                     patchRef.put(coaddPsf, psfName)
+
             if coaddTempExp:
                 dataRefList.append(tempExpRef)
             else:
